--- conflicted
+++ resolved
@@ -37,11 +37,6 @@
         run: |
           wget -qO- https://packages.lunarg.com/lunarg-signing-key-pub.asc | sudo tee /etc/apt/trusted.gpg.d/lunarg.asc
           sudo wget -qO /etc/apt/sources.list.d/lunarg-vulkan-${VULKAN_SDK_VERSION}-jammy.list https://packages.lunarg.com/vulkan/${VULKAN_SDK_VERSION}/lunarg-vulkan-${VULKAN_SDK_VERSION}-jammy.list
-          sudo apt update
-          sudo apt install vulkan-sdk
-
-          wget -qO - https://packages.lunarg.com/lunarg-signing-key-pub.asc | sudo apt-key add -
-          sudo wget -qO /etc/apt/sources.list.d/lunarg-vulkan-${VULKAN_SDK_VERSION}-focal.list https://packages.lunarg.com/vulkan/${VULKAN_SDK_VERSION}/lunarg-vulkan-${VULKAN_SDK_VERSION}-focal.list
           sudo apt update
           sudo apt install vulkan-sdk
 
@@ -111,7 +106,7 @@
     windows:
       env:
         PACKAGE_NAME: chameleonrt-windows-x86_64
-      runs-on: windows-2019
+      runs-on: windows-2022
 
       steps:
       - uses: actions/checkout@v2
@@ -171,7 +166,7 @@
         working-directory: ${{github.workspace}}/build
         run: >
           cmake -A x64 ${env:GITHUB_WORKSPACE}
-          -G "Visual Studio 16 2019"
+          -G "Visual Studio 17 2022"
           -DCMAKE_INSTALL_PREFIX:PATH=${env:GITHUB_WORKSPACE}/install
           -DCMAKE_TOOLCHAIN_FILE="${env:VCPKG_INSTALLATION_ROOT}/scripts/buildsystems/vcpkg.cmake"
           -DENABLE_EMBREE=ON
@@ -182,13 +177,8 @@
           -DTBB_DIR="${env:GITHUB_WORKSPACE}/build/deps/oneapi-tbb-${env:TBB_VERSION}/lib/cmake/tbb/"
           -DISPC_DIR="${env:GITHUB_WORKSPACE}/build/deps/ispc-v${env:ISPC_VERSION}-windows/bin/"
           -DVULKAN_SDK="${env:GITHUB_WORKSPACE}/build/deps/rt-ci-deps/vulkansdk-${env:VULKAN_SDK_VERSION}-windows-x64"
-<<<<<<< HEAD
-          -DCUDA_TOOLKIT_ROOT_DIR="C:/Program Files/NVIDIA GPU Computing Toolkit/CUDA/v11.4"
           -DOptiX_INSTALL_DIR="${env:GITHUB_WORKSPACE}/build/deps/rt-ci-deps/NVIDIA-OptiX-SDK-${env:OPTIX_VERSION}-x86_64"
-=======
           -DCUDA_TOOLKIT_ROOT_DIR="C:/Program Files/NVIDIA GPU Computing Toolkit/CUDA/v12.0"
-          -DOptiX_INSTALL_DIR="${env:GITHUB_WORKSPACE}/build/deps/rt-ci-deps/NVIDIA-OptiX-SDK-${env:OPTIX_VERSION}-windows-x86_64"
->>>>>>> c18073ec
           -DCMAKE_SYSTEM_VERSION="10.0.19042"
 
       - name: Build
